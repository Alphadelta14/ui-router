--- conflicted
+++ resolved
@@ -57,10 +57,7 @@
     "karma-coffee-preprocessor": "~0.1.0",
     "karma": "~0.10.1",
     "karma-phantomjs-launcher": "~0.1.0",
-<<<<<<< HEAD
-    "load-grunt-tasks": "~0.2.0"
-=======
+    "load-grunt-tasks": "~0.2.0",
     "grunt-conventional-changelog": "~1.0.0"
->>>>>>> d5fba256
   }
 }